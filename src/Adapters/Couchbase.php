<?php

declare(strict_types=1);

namespace MatthiasMullie\Scrapbook\Adapters;

use DateTime;
use MatthiasMullie\Scrapbook\Adapters\Collections\Couchbase as Collection;
use MatthiasMullie\Scrapbook\Exception\InvalidKey;
use MatthiasMullie\Scrapbook\KeyValueStore;

/**
 * Couchbase adapter. Basically just a wrapper over \CouchbaseBucket, but in an
 * exchangeable (KeyValueStore) interface.
 *
 * @see https://docs.couchbase.com/sdk-api/couchbase-php-client/namespaces/couchbase.html
 *
 * @author Matthias Mullie <scrapbook@mullie.eu>
 * @copyright Copyright (c) 2014, Matthias Mullie. All rights reserved
 * @license LICENSE MIT
 */
class Couchbase implements KeyValueStore
{
    protected \Couchbase\Collection $collection;

    protected \Couchbase\BucketManager|\Couchbase\Management\BucketManager $bucketManager;

    protected \Couchbase\Bucket $bucket;

    /**
     * @var int|null Timeout in ms
     */
    protected ?int $timeout;

    /**
     * @param int|null $timeout K/V timeout in ms
     */
    public function __construct(
        \Couchbase\Collection $client,
        \Couchbase\BucketManager|\Couchbase\Management\BucketManager $bucketManager,
        \Couchbase\Bucket $bucket,
<<<<<<< HEAD
        ?int $timeout = null
=======
        ?int $timeout = null,
>>>>>>> 510129d8
    ) {
        $this->collection = $client;
        $this->bucketManager = $bucketManager;
        $this->bucket = $bucket;
        $this->timeout = $timeout;
    }

    public function get(string $key, mixed &$token = null): mixed
    {
        $this->assertValidKey($key);

        try {
            $options = new \Couchbase\GetOptions();
            $options = $this->timeout === null ? $options : $options->timeout($this->timeout);
            $result = $this->collection->get($key, $options);
            $token = $result->cas();

            return $this->unserialize($result->content());
        } catch (\Couchbase\Exception\CouchbaseException $e) {
            // SDK >=4.0
            $token = null;

            return false;
        } catch (\Couchbase\BaseException $e) {
            // SDK >=3.0 & <4.0
            $token = null;

            return false;
        }
    }

    public function getMulti(array $keys, ?array &$tokens = null): array
    {
        // SDK >=3.0 no longer provides *multi operations
        $results = [];
        $tokens = [];
        foreach ($keys as $key) {
            $token = null;
            $value = $this->get($key, $token);

            if ($token !== null) {
                $results[$key] = $value;
                $tokens[$key] = $token;
            }
        }

        return $results;
    }

    public function set(string $key, mixed $value, int $expire = 0): bool
    {
        $this->assertValidKey($key);

        if ($this->deleteIfExpired($key, $expire)) {
            return true;
        }

        $value = $this->serialize($value);

        try {
            $options = new \Couchbase\UpsertOptions();
            $options = $this->timeout === null ? $options : $options->timeout($this->timeout);
            $options = $options->expiry($this->expire($expire));
            $this->collection->upsert($key, $value, $options);

            return true;
        } catch (\Couchbase\Exception\CouchbaseException $e) {
            // SDK >=4.0
            return false;
        } catch (\Couchbase\BaseException $e) {
            // SDK >=3.0 & <4.0
            return false;
        }
    }

    public function setMulti(array $items, int $expire = 0): array
    {
        // SDK >=3.0 no longer provides *multi operations
        $success = [];
        foreach ($items as $key => $value) {
            // PHP treats numeric keys as integers, but they're allowed
            $key = (string) $key;
            $success[$key] = $this->set($key, $value, $expire);
        }

        return $success;
    }

    public function delete(string $key): bool
    {
        $this->assertValidKey($key);

        try {
            $options = new \Couchbase\RemoveOptions();
            $options = $this->timeout === null ? $options : $options->timeout($this->timeout);
            $this->collection->remove($key, $options);

            return true;
        } catch (\Couchbase\Exception\CouchbaseException $e) {
            // SDK >=4.0
            return false;
        } catch (\Couchbase\BaseException $e) {
            // SDK >=3.0 & <4.0
            return false;
        }
    }

    public function deleteMulti(array $keys): array
    {
        // SDK >=3.0 no longer provides *multi operations
        $success = [];
        foreach ($keys as $key) {
            $success[$key] = $this->delete($key);
        }

        return $success;
    }

    public function add(string $key, mixed $value, int $expire = 0): bool
    {
        $this->assertValidKey($key);

        $value = $this->serialize($value);

        try {
            $options = new \Couchbase\InsertOptions();
            $options = $this->timeout === null ? $options : $options->timeout($this->timeout);
            $options = $options->expiry($this->expire($expire));
            $this->collection->insert($key, $value, $options);

            $this->deleteIfExpired($key, $expire);

            return true;
        } catch (\Couchbase\Exception\CouchbaseException $e) {
            // SDK >=4.0
            return false;
        } catch (\Couchbase\BaseException $e) {
            // SDK >=3.0 & <4.0
            return false;
        }
    }

    public function replace(string $key, mixed $value, int $expire = 0): bool
    {
        $this->assertValidKey($key);

        $value = $this->serialize($value);

        try {
            $options = new \Couchbase\ReplaceOptions();
            $options = $this->timeout === null ? $options : $options->timeout($this->timeout);
            $options = $options->expiry($this->expire($expire));
            $this->collection->replace($key, $value, $options);

            $this->deleteIfExpired($key, $expire);

            return true;
        } catch (\Couchbase\Exception\CouchbaseException $e) {
            // SDK >=4.0
            return false;
        } catch (\Couchbase\BaseException $e) {
            // SDK >=3.0 & <4.0
            return false;
        }
    }

    public function cas(mixed $token, string $key, mixed $value, int $expire = 0): bool
    {
        $this->assertValidKey($key);

        $value = $this->serialize($value);

        if ($token === null) {
            return false;
        }
        try {
            $options = new \Couchbase\ReplaceOptions();
            $options = $this->timeout === null ? $options : $options->timeout($this->timeout);
            $options = $options->expiry($this->expire($expire));
            $options = $options->cas($token);
            $this->collection->replace($key, $value, $options);

            $this->deleteIfExpired($key, $expire);

            return true;
        } catch (\Couchbase\Exception\CouchbaseException $e) {
            // SDK >=4.0
            return false;
        } catch (\Couchbase\BaseException $e) {
            // SDK >=3.0 & <4.0
            return false;
        }
    }

    public function increment(string $key, int $offset = 1, int $initial = 0, int $expire = 0): int|false
    {
        $this->assertValidKey($key);

        if ($offset <= 0 || $initial < 0) {
            return false;
        }

        return $this->doIncrement($key, $offset, $initial, $expire);
    }

    public function decrement(string $key, int $offset = 1, int $initial = 0, int $expire = 0): int|false
    {
        $this->assertValidKey($key);

        if ($offset <= 0 || $initial < 0) {
            return false;
        }

        return $this->doIncrement($key, -$offset, $initial, $expire);
    }

    public function touch(string $key, int $expire): bool
    {
        $this->assertValidKey($key);

        if ($this->deleteIfExpired($key, $expire)) {
            return true;
        }

        try {
            $options = new \Couchbase\GetAndTouchOptions();
            $options = $this->timeout === null ? $options : $options->timeout($this->timeout);
            $this->collection->getAndTouch($key, $this->expire($expire), $options);

            return true;
        } catch (\Couchbase\Exception\CouchbaseException $e) {
            // SDK >=4.0
            return false;
        } catch (\Couchbase\BaseException $e) {
            // SDK >=3.0 & <4.0
            return false;
        }
    }

    public function flush(): bool
    {
        $bucketSettings = $this->bucketManager->getBucket($this->bucket->name());
        if (!$bucketSettings->flushEnabled()) {
            // `enableFlush` exists, but whether or not it is enabled is config
            // that doesn't belong here; Scrapbook shouldn't alter that
            return false;
        }

        $this->bucketManager->flush($this->bucket->name());

        return true;
    }

    public function getCollection(string $name): KeyValueStore
    {
        return new Collection($this, $name);
    }

    /**
     * We could use `$this->collection->counter()`, but it doesn't seem to respect
     * data types and stores the values as strings instead of integers.
     *
     * Shared between increment/decrement: both have mostly the same logic
     * (decrement just increments a negative value), but need their validation
     * split up (increment won't accept negative values).
     */
    protected function doIncrement(string $key, int $offset, int $initial, int $expire): int|false
    {
        $this->assertValidKey($key);

        $value = $this->get($key, $token);
        if ($value === false) {
            $success = $this->add($key, $initial, $expire);

            return $success ? $initial : false;
        }

        if (!is_numeric($value) || $value < 0) {
            return false;
        }

        $value += $offset;
        // value can never be lower than 0
        $value = max(0, $value);
        $success = $this->cas($token, $key, $value, $expire);

        return $success ? $value : false;
    }

    /**
     * Couchbase doesn't properly remember the data type being stored:
     * arrays and objects are turned into stdClass instances, or the
     * other way around.
     */
    protected function serialize(mixed $value): mixed
    {
        // binary data doesn't roundtrip well
        if (is_string($value) && !preg_match('//u', $value)) {
            return serialize(base64_encode($value));
        }

        // and neither do arrays/objects
        if (is_array($value) || is_object($value)) {
            return serialize($value);
        }

        return $value;
    }

    /**
     * Restore serialized data.
     */
    protected function unserialize(mixed $value): mixed
    {
        // more efficient quick check whether value is unserializable
        if (!is_string($value) || !preg_match('/^[saOC]:[0-9]+:/', $value)) {
            return $value;
        }

        $unserialized = @unserialize($value, ['allowed_classes' => true]);
        if ($unserialized === false) {
            return $value;
        }

        if (is_string($unserialized)) {
            return base64_decode($unserialized);
        }

        return $unserialized;
    }

    /**
     * Couchbase seems to not timely purge items the way it should when
     * storing it with an expired timestamp, so we'll detect that and
     * delete it (instead of performing the already expired operation).
     *
     * @param string|string[] $key
     *
     * @return bool True if expired
     */
    protected function deleteIfExpired(string|array $key, int $expire): bool
    {
        if ($expire < 0 || ($expire > 2592000 && $expire < time())) {
            $this->deleteMulti((array) $key);

            return true;
        }

        return false;
    }

    /**
     * Couchbase expects an integer TTL (under 1576800000) for relative
     * times, or a \DateTimeInterface for absolute times.
     *
     * @return int|\DateTime expiration in seconds or \DateTimeInterface
     */
    protected function expire(int $expire): int|\DateTime
    {
        // relative time in seconds, <30 days
        if ($expire < 30 * 24 * 60 * 60) {
            flush();

            return $expire;
        }

        if ($expire < time()) {
            // a timestamp (whether int or DateTimeInterface) larger than
            // 1576800000 is not accepted; let's just go with -1, result
            // is the same: it's expired & should be evicted
            return -1; // @todo this if statement should be useless; this case should be fine as DateTime
        }

        return (new \DateTime())->setTimestamp($expire);
    }

    /**
     * @throws InvalidKey
     */
    protected function assertValidKey(string $key): void
    {
        if (strlen($key) > 255) {
            throw new InvalidKey("Invalid key: $key. Couchbase keys can not exceed 255 chars.");
        }
    }
}<|MERGE_RESOLUTION|>--- conflicted
+++ resolved
@@ -39,11 +39,7 @@
         \Couchbase\Collection $client,
         \Couchbase\BucketManager|\Couchbase\Management\BucketManager $bucketManager,
         \Couchbase\Bucket $bucket,
-<<<<<<< HEAD
-        ?int $timeout = null
-=======
         ?int $timeout = null,
->>>>>>> 510129d8
     ) {
         $this->collection = $client;
         $this->bucketManager = $bucketManager;
